mod theme_registry;
mod theme_settings;
pub mod ui;

use gpui::{
    color::Color,
    elements::{ContainerStyle, ImageStyle, LabelStyle, Shadow, SvgStyle, TooltipStyle},
    fonts::{HighlightStyle, TextStyle},
    platform, AppContext, AssetSource, Border, MouseState,
};
use schemars::JsonSchema;
use serde::{de::DeserializeOwned, Deserialize};
use serde_json::Value;
use settings::SettingsStore;
use std::{collections::HashMap, sync::Arc};
use ui::{ButtonStyle, CheckboxStyle, IconStyle, ModalStyle};

pub use theme_registry::*;
pub use theme_settings::*;

pub fn current(cx: &AppContext) -> Arc<Theme> {
    settings::get::<ThemeSettings>(cx).theme.clone()
}

pub fn init(source: impl AssetSource, cx: &mut AppContext) {
    cx.set_global(ThemeRegistry::new(source, cx.font_cache().clone()));
    settings::register::<ThemeSettings>(cx);

    let mut prev_buffer_font_size = settings::get::<ThemeSettings>(cx).buffer_font_size;
    cx.observe_global::<SettingsStore, _>(move |cx| {
        let buffer_font_size = settings::get::<ThemeSettings>(cx).buffer_font_size;
        if buffer_font_size != prev_buffer_font_size {
            prev_buffer_font_size = buffer_font_size;
            reset_font_size(cx);
        }
    })
    .detach();
}

#[derive(Deserialize, Default, JsonSchema)]
pub struct Theme {
    #[serde(default)]
    pub meta: ThemeMeta,
    pub workspace: Workspace,
    pub context_menu: ContextMenu,
    pub toolbar_dropdown_menu: DropdownMenu,
    pub copilot: Copilot,
    pub collab_panel: CollabPanel,
    pub project_panel: ProjectPanel,
    pub command_palette: CommandPalette,
    pub picker: Picker,
    pub editor: Editor,
    pub search: Search,
    pub project_diagnostics: ProjectDiagnostics,
    pub shared_screen: ContainerStyle,
    pub contact_notification: ContactNotification,
    pub update_notification: UpdateNotification,
    pub simple_message_notification: MessageNotification,
    pub project_shared_notification: ProjectSharedNotification,
    pub incoming_call_notification: IncomingCallNotification,
    pub tooltip: TooltipStyle,
    pub terminal: TerminalStyle,
    pub assistant: AssistantStyle,
    pub feedback: FeedbackStyle,
    pub welcome: WelcomeStyle,
    pub titlebar: Titlebar,
}

#[derive(Deserialize, Default, Clone, JsonSchema)]
pub struct ThemeMeta {
    #[serde(skip_deserializing)]
    pub id: usize,
    pub name: String,
    pub is_light: bool,
}

#[derive(Deserialize, Default, JsonSchema)]
pub struct Workspace {
    pub background: Color,
    pub blank_pane: BlankPaneStyle,
    pub tab_bar: TabBar,
    pub pane_divider: Border,
    pub leader_border_opacity: f32,
    pub leader_border_width: f32,
    pub dock: Dock,
    pub status_bar: StatusBar,
    pub toolbar: Toolbar,
    pub breadcrumb_height: f32,
    pub breadcrumbs: Interactive<ContainedText>,
    pub disconnected_overlay: ContainedText,
    pub modal: ContainerStyle,
    pub zoomed_panel_foreground: ContainerStyle,
    pub zoomed_pane_foreground: ContainerStyle,
    pub zoomed_background: ContainerStyle,
    pub notification: ContainerStyle,
    pub notifications: Notifications,
    pub joining_project_avatar: ImageStyle,
    pub joining_project_message: ContainedText,
    pub external_location_message: ContainedText,
    pub drop_target_overlay_color: Color,
}

#[derive(Clone, Deserialize, Default, JsonSchema)]
pub struct BlankPaneStyle {
    pub logo: SvgStyle,
    pub logo_shadow: SvgStyle,
    pub logo_container: ContainerStyle,
    pub keyboard_hints: ContainerStyle,
    pub keyboard_hint: Interactive<ContainedText>,
    pub keyboard_hint_width: f32,
}

#[derive(Clone, Deserialize, Default, JsonSchema)]
pub struct Titlebar {
    #[serde(flatten)]
    pub container: ContainerStyle,
    pub height: f32,
    pub menu: TitlebarMenu,
    pub project_menu_button: Toggleable<Interactive<ContainedText>>,
    pub project_name_divider: ContainedText,
    pub git_menu_button: Toggleable<Interactive<ContainedText>>,
    pub item_spacing: f32,
    pub face_pile_spacing: f32,
    pub avatar_ribbon: AvatarRibbon,
    pub follower_avatar_overlap: f32,
    pub leader_selection: ContainerStyle,
    pub offline_icon: OfflineIcon,
    pub leader_avatar: AvatarStyle,
    pub follower_avatar: AvatarStyle,
    pub inactive_avatar_grayscale: bool,
    pub sign_in_button: Toggleable<Interactive<ContainedText>>,
    pub outdated_warning: ContainedText,
    pub share_button: Toggleable<Interactive<ContainedText>>,
    pub muted: Color,
    pub speaking: Color,
    pub screen_share_button: Toggleable<Interactive<IconButton>>,
    pub toggle_contacts_button: Toggleable<Interactive<IconButton>>,
    pub toggle_microphone_button: Toggleable<Interactive<IconButton>>,
    pub toggle_speakers_button: Toggleable<Interactive<IconButton>>,
    pub leave_call_button: Interactive<IconButton>,
    pub toggle_contacts_badge: ContainerStyle,
    pub user_menu: UserMenu,
}

#[derive(Clone, Deserialize, Default, JsonSchema)]
pub struct TitlebarMenu {
    pub width: f32,
    pub height: f32,
}

#[derive(Clone, Deserialize, Default, JsonSchema)]
pub struct UserMenu {
    pub user_menu_button_online: UserMenuButton,
    pub user_menu_button_offline: UserMenuButton,
}

#[derive(Clone, Deserialize, Default, JsonSchema)]
pub struct UserMenuButton {
    pub user_menu: Toggleable<Interactive<Icon>>,
    pub avatar: AvatarStyle,
    pub icon: Icon,
}

#[derive(Copy, Clone, Deserialize, Default, JsonSchema)]
pub struct AvatarStyle {
    #[serde(flatten)]
    pub image: ImageStyle,
    pub outer_width: f32,
    pub outer_corner_radius: f32,
}

#[derive(Deserialize, Default, Clone, JsonSchema)]
pub struct Copilot {
    pub out_link_icon: Interactive<IconStyle>,
    pub modal: ModalStyle,
    pub auth: CopilotAuth,
}

#[derive(Deserialize, Default, Clone, JsonSchema)]
pub struct CopilotAuth {
    pub content_width: f32,
    pub prompting: CopilotAuthPrompting,
    pub not_authorized: CopilotAuthNotAuthorized,
    pub authorized: CopilotAuthAuthorized,
    pub cta_button: ButtonStyle,
    pub header: IconStyle,
}

#[derive(Deserialize, Default, Clone, JsonSchema)]
pub struct CopilotAuthPrompting {
    pub subheading: ContainedText,
    pub hint: ContainedText,
    pub device_code: DeviceCode,
}

#[derive(Deserialize, Default, Clone, JsonSchema)]
pub struct DeviceCode {
    pub text: TextStyle,
    pub cta: ButtonStyle,
    pub left: f32,
    pub left_container: ContainerStyle,
    pub right: f32,
    pub right_container: Interactive<ContainerStyle>,
}

#[derive(Deserialize, Default, Clone, JsonSchema)]
pub struct CopilotAuthNotAuthorized {
    pub subheading: ContainedText,
    pub warning: ContainedText,
}

#[derive(Deserialize, Default, Clone, JsonSchema)]
pub struct CopilotAuthAuthorized {
    pub subheading: ContainedText,
    pub hint: ContainedText,
}

#[derive(Deserialize, Default, JsonSchema)]
pub struct CollabPanel {
    #[serde(flatten)]
    pub container: ContainerStyle,
    pub list_empty_state: Toggleable<Interactive<ContainedText>>,
    pub list_empty_icon: Icon,
    pub list_empty_label_container: ContainerStyle,
    pub log_in_button: Interactive<ContainedText>,
    pub channel_editor: ContainerStyle,
    pub channel_hash: Icon,
    pub tabbed_modal: TabbedModal,
    pub contact_finder: ContactFinder,
    pub channel_modal: ChannelModal,
    pub user_query_editor: FieldEditor,
    pub user_query_editor_height: f32,
    pub leave_call_button: Toggleable<Interactive<IconButton>>,
    pub add_contact_button: Toggleable<Interactive<IconButton>>,
    pub add_channel_button: Toggleable<Interactive<IconButton>>,
    pub header_row: ContainedText,
    pub subheader_row: Toggleable<Interactive<ContainedText>>,
    pub leave_call: Interactive<ContainedText>,
    pub contact_row: Toggleable<Interactive<ContainerStyle>>,
    pub channel_row: Toggleable<Interactive<ContainerStyle>>,
    pub channel_name: ContainedText,
    pub row_height: f32,
    pub project_row: Toggleable<Interactive<ProjectRow>>,
    pub tree_branch: Toggleable<Interactive<TreeBranch>>,
    pub contact_avatar: ImageStyle,
    pub channel_avatar: ImageStyle,
    pub extra_participant_label: ContainedText,
    pub contact_status_free: ContainerStyle,
    pub contact_status_busy: ContainerStyle,
    pub contact_username: ContainedText,
    pub contact_button: Interactive<IconButton>,
    pub contact_button_spacing: f32,
    pub channel_indent: f32,
    pub disabled_button: IconButton,
    pub section_icon_size: f32,
    pub calling_indicator: ContainedText,
    pub face_overlap: f32,
}

#[derive(Deserialize, Default, JsonSchema)]
pub struct TabbedModal {
    pub tab_button: Toggleable<Interactive<ContainedText>>,
    pub modal: ContainerStyle,
    pub header: ContainerStyle,
    pub body: ContainerStyle,
    pub title: ContainedText,
    pub picker: Picker,
    pub max_height: f32,
    pub max_width: f32,
    pub row_height: f32,
}

#[derive(Deserialize, Default, JsonSchema)]
pub struct ChannelModal {
    pub contact_avatar: ImageStyle,
    pub contact_username: ContainerStyle,
    pub remove_member_button: ContainedText,
    pub cancel_invite_button: ContainedText,
    pub member_icon: IconButton,
    pub invitee_icon: IconButton,
    pub member_tag: ContainedText,
}

#[derive(Deserialize, Default, JsonSchema)]
pub struct ProjectRow {
    #[serde(flatten)]
    pub container: ContainerStyle,
    pub icon: Icon,
    pub name: ContainedText,
}

#[derive(Deserialize, Default, Clone, Copy, JsonSchema)]
pub struct TreeBranch {
    pub width: f32,
    pub color: Color,
}

#[derive(Deserialize, Default, JsonSchema)]
pub struct ContactFinder {
    pub contact_avatar: ImageStyle,
    pub contact_username: ContainerStyle,
    pub contact_button: IconButton,
    pub disabled_contact_button: IconButton,
}

#[derive(Deserialize, Default, JsonSchema)]
pub struct DropdownMenu {
    #[serde(flatten)]
    pub container: ContainerStyle,
    pub header: Interactive<DropdownMenuItem>,
    pub section_header: ContainedText,
    pub item: Toggleable<Interactive<DropdownMenuItem>>,
    pub row_height: f32,
}

#[derive(Deserialize, Default, JsonSchema)]
pub struct DropdownMenuItem {
    #[serde(flatten)]
    pub container: ContainerStyle,
    #[serde(flatten)]
    pub text: TextStyle,
    pub secondary_text: Option<TextStyle>,
    #[serde(default)]
    pub secondary_text_spacing: f32,
}

#[derive(Clone, Deserialize, Default, JsonSchema)]
pub struct TabBar {
    #[serde(flatten)]
    pub container: ContainerStyle,
    pub pane_button: Toggleable<Interactive<IconButton>>,
    pub pane_button_container: ContainerStyle,
    pub active_pane: TabStyles,
    pub inactive_pane: TabStyles,
    pub dragged_tab: Tab,
    pub height: f32,
    pub nav_button: Interactive<IconButton>,
}

impl TabBar {
    pub fn tab_style(&self, pane_active: bool, tab_active: bool) -> &Tab {
        let tabs = if pane_active {
            &self.active_pane
        } else {
            &self.inactive_pane
        };

        if tab_active {
            &tabs.active_tab
        } else {
            &tabs.inactive_tab
        }
    }
}

#[derive(Clone, Deserialize, Default, JsonSchema)]
pub struct TabStyles {
    pub active_tab: Tab,
    pub inactive_tab: Tab,
}

#[derive(Clone, Deserialize, Default, JsonSchema)]
pub struct AvatarRibbon {
    #[serde(flatten)]
    pub container: ContainerStyle,
    pub width: f32,
    pub height: f32,
}

#[derive(Clone, Deserialize, Default, JsonSchema)]
pub struct OfflineIcon {
    #[serde(flatten)]
    pub container: ContainerStyle,
    pub width: f32,
    pub color: Color,
}

#[derive(Clone, Deserialize, Default, JsonSchema)]
pub struct Tab {
    pub height: f32,
    #[serde(flatten)]
    pub container: ContainerStyle,
    #[serde(flatten)]
    pub label: LabelStyle,
    pub description: ContainedText,
    pub spacing: f32,
    pub close_icon_width: f32,
    pub type_icon_width: f32,
    pub icon_close: Color,
    pub icon_close_active: Color,
    pub icon_dirty: Color,
    pub icon_conflict: Color,
    pub git: GitProjectStatus,
}

#[derive(Clone, Deserialize, Default, JsonSchema)]
pub struct Toolbar {
    #[serde(flatten)]
    pub container: ContainerStyle,
    pub height: f32,
    pub item_spacing: f32,
<<<<<<< HEAD
=======
    pub nav_button: Interactive<IconButton>,
    pub toggleable_tool: Toggleable<Interactive<IconButton>>,
>>>>>>> 6d3518cb
}

#[derive(Clone, Deserialize, Default, JsonSchema)]
pub struct Notifications {
    #[serde(flatten)]
    pub container: ContainerStyle,
    pub width: f32,
}

#[derive(Clone, Deserialize, Default, JsonSchema)]
pub struct Search {
    #[serde(flatten)]
    pub container: ContainerStyle,
    pub editor: FindEditor,
    pub invalid_editor: ContainerStyle,
    pub option_button_group: ContainerStyle,
    pub include_exclude_editor: FindEditor,
    pub invalid_include_exclude_editor: ContainerStyle,
    pub include_exclude_inputs: ContainedText,
    pub option_button: Toggleable<Interactive<IconButton>>,
    pub action_button: Toggleable<Interactive<ContainedText>>,
    pub match_background: Color,
    pub match_index: ContainedText,
    pub major_results_status: TextStyle,
    pub minor_results_status: TextStyle,
    pub dismiss_button: Interactive<IconButton>,
    pub editor_icon: IconStyle,
    pub mode_button: Toggleable<Interactive<ContainedText>>,
    pub nav_button: Toggleable<Interactive<ContainedLabel>>,
    pub search_bar_row_height: f32,
    pub option_button_height: f32,
    pub modes_container: ContainerStyle,
}

#[derive(Clone, Deserialize, Default, JsonSchema)]
pub struct FindEditor {
    #[serde(flatten)]
    pub input: FieldEditor,
    pub min_width: f32,
    pub max_width: f32,
}

#[derive(Deserialize, Default, JsonSchema)]
pub struct StatusBar {
    #[serde(flatten)]
    pub container: ContainerStyle,
    pub height: f32,
    pub item_spacing: f32,
    pub cursor_position: TextStyle,
    pub vim_mode_indicator: ContainedText,
    pub active_language: Interactive<ContainedText>,
    pub auto_update_progress_message: TextStyle,
    pub auto_update_done_message: TextStyle,
    pub lsp_status: Interactive<StatusBarLspStatus>,
    pub panel_buttons: StatusBarPanelButtons,
    pub diagnostic_summary: Interactive<StatusBarDiagnosticSummary>,
    pub diagnostic_message: Interactive<ContainedText>,
}

#[derive(Deserialize, Default, JsonSchema)]
pub struct StatusBarPanelButtons {
    pub group_left: ContainerStyle,
    pub group_bottom: ContainerStyle,
    pub group_right: ContainerStyle,
    pub button: Toggleable<Interactive<PanelButton>>,
}

#[derive(Deserialize, Default, JsonSchema)]
pub struct StatusBarDiagnosticSummary {
    pub container_ok: ContainerStyle,
    pub container_warning: ContainerStyle,
    pub container_error: ContainerStyle,
    pub text: TextStyle,
    pub icon_color_ok: Color,
    pub icon_color_warning: Color,
    pub icon_color_error: Color,
    pub height: f32,
    pub icon_width: f32,
    pub icon_spacing: f32,
    pub summary_spacing: f32,
}

#[derive(Deserialize, Default, JsonSchema)]
pub struct StatusBarLspStatus {
    #[serde(flatten)]
    pub container: ContainerStyle,
    pub height: f32,
    pub icon_spacing: f32,
    pub icon_color: Color,
    pub icon_width: f32,
    pub message: TextStyle,
}

#[derive(Deserialize, Default, JsonSchema)]
pub struct Dock {
    pub left: ContainerStyle,
    pub bottom: ContainerStyle,
    pub right: ContainerStyle,
}

#[derive(Clone, Deserialize, Default, JsonSchema)]
pub struct PanelButton {
    #[serde(flatten)]
    pub container: ContainerStyle,
    pub icon_color: Color,
    pub icon_size: f32,
    pub label: ContainedText,
}

#[derive(Deserialize, Default, JsonSchema)]
pub struct ProjectPanel {
    #[serde(flatten)]
    pub container: ContainerStyle,
    pub entry: Toggleable<Interactive<ProjectPanelEntry>>,
    pub dragged_entry: ProjectPanelEntry,
    pub ignored_entry: Toggleable<Interactive<ProjectPanelEntry>>,
    pub cut_entry: Toggleable<Interactive<ProjectPanelEntry>>,
    pub filename_editor: FieldEditor,
    pub indent_width: f32,
    pub open_project_button: Interactive<ContainedText>,
}

#[derive(Clone, Debug, Deserialize, Default, JsonSchema)]
pub struct ProjectPanelEntry {
    pub height: f32,
    #[serde(flatten)]
    pub container: ContainerStyle,
    pub text: TextStyle,
    pub icon_size: f32,
    pub icon_color: Color,
    pub chevron_color: Color,
    pub chevron_size: f32,
    pub icon_spacing: f32,
    pub status: EntryStatus,
}

#[derive(Clone, Debug, Deserialize, Default, JsonSchema)]
pub struct EntryStatus {
    pub git: GitProjectStatus,
}

#[derive(Clone, Debug, Deserialize, Default, JsonSchema)]
pub struct GitProjectStatus {
    pub modified: Color,
    pub inserted: Color,
    pub conflict: Color,
}

#[derive(Clone, Debug, Deserialize, Default, JsonSchema)]
pub struct ContextMenu {
    #[serde(flatten)]
    pub container: ContainerStyle,
    pub item: Toggleable<Interactive<ContextMenuItem>>,
    pub keystroke_margin: f32,
    pub separator: ContainerStyle,
}

#[derive(Clone, Debug, Deserialize, Default, JsonSchema)]
pub struct ContextMenuItem {
    #[serde(flatten)]
    pub container: ContainerStyle,
    pub label: TextStyle,
    pub keystroke: ContainedText,
    pub icon_width: f32,
    pub icon_spacing: f32,
}

#[derive(Debug, Deserialize, Default, JsonSchema)]
pub struct CommandPalette {
    pub key: Toggleable<ContainedLabel>,
    pub keystroke_spacing: f32,
}

#[derive(Deserialize, Default, JsonSchema)]
pub struct InviteLink {
    #[serde(flatten)]
    pub container: ContainerStyle,
    #[serde(flatten)]
    pub label: LabelStyle,
    pub icon: Icon,
}

#[derive(Deserialize, Clone, Copy, Default, JsonSchema)]
pub struct Icon {
    #[serde(flatten)]
    pub container: ContainerStyle,
    pub color: Color,
    pub width: f32,
}

#[derive(Deserialize, Clone, Copy, Default, JsonSchema)]
pub struct IconButton {
    #[serde(flatten)]
    pub container: ContainerStyle,
    pub color: Color,
    pub icon_width: f32,
    pub button_width: f32,
}

#[derive(Deserialize, Default, JsonSchema)]
pub struct ChatMessage {
    #[serde(flatten)]
    pub container: ContainerStyle,
    pub body: TextStyle,
    pub sender: ContainedText,
    pub timestamp: ContainedText,
}

#[derive(Deserialize, Default, JsonSchema)]
pub struct ChannelSelect {
    #[serde(flatten)]
    pub container: ContainerStyle,
    pub header: ChannelName,
    pub item: ChannelName,
    pub active_item: ChannelName,
    pub hovered_item: ChannelName,
    pub hovered_active_item: ChannelName,
    pub menu: ContainerStyle,
}

#[derive(Deserialize, Default, JsonSchema)]
pub struct ChannelName {
    #[serde(flatten)]
    pub container: ContainerStyle,
    pub hash: ContainedText,
    pub name: TextStyle,
}

#[derive(Clone, Deserialize, Default, JsonSchema)]
pub struct Picker {
    #[serde(flatten)]
    pub container: ContainerStyle,
    pub empty_container: ContainerStyle,
    pub input_editor: FieldEditor,
    pub empty_input_editor: FieldEditor,
    pub no_matches: ContainedLabel,
    pub item: Toggleable<Interactive<ContainedLabel>>,
    pub header: ContainedLabel,
    pub footer: Interactive<ContainedLabel>,
}

#[derive(Clone, Debug, Deserialize, Default, JsonSchema)]
pub struct ContainedText {
    #[serde(flatten)]
    pub container: ContainerStyle,
    #[serde(flatten)]
    pub text: TextStyle,
}

#[derive(Clone, Debug, Deserialize, Default, JsonSchema)]
pub struct ContainedLabel {
    #[serde(flatten)]
    pub container: ContainerStyle,
    #[serde(flatten)]
    pub label: LabelStyle,
}

#[derive(Clone, Deserialize, Default, JsonSchema)]
pub struct ProjectDiagnostics {
    #[serde(flatten)]
    pub container: ContainerStyle,
    pub empty_message: TextStyle,
    pub tab_icon_width: f32,
    pub tab_icon_spacing: f32,
    pub tab_summary_spacing: f32,
}

#[derive(Deserialize, Default, JsonSchema)]
pub struct ContactNotification {
    pub header_avatar: ImageStyle,
    pub header_message: ContainedText,
    pub header_height: f32,
    pub body_message: ContainedText,
    pub button: Interactive<ContainedText>,
    pub dismiss_button: Interactive<IconButton>,
}

#[derive(Deserialize, Default, JsonSchema)]
pub struct UpdateNotification {
    pub message: ContainedText,
    pub action_message: Interactive<ContainedText>,
    pub dismiss_button: Interactive<IconButton>,
}

#[derive(Deserialize, Default, JsonSchema)]
pub struct MessageNotification {
    pub message: ContainedText,
    pub action_message: Interactive<ContainedText>,
    pub dismiss_button: Interactive<IconButton>,
}

#[derive(Deserialize, Default, JsonSchema)]
pub struct ProjectSharedNotification {
    pub window_height: f32,
    pub window_width: f32,
    #[serde(default)]
    pub background: Color,
    pub owner_container: ContainerStyle,
    pub owner_avatar: ImageStyle,
    pub owner_metadata: ContainerStyle,
    pub owner_username: ContainedText,
    pub message: ContainedText,
    pub worktree_roots: ContainedText,
    pub button_width: f32,
    pub open_button: ContainedText,
    pub dismiss_button: ContainedText,
}

#[derive(Deserialize, Default, JsonSchema)]
pub struct IncomingCallNotification {
    pub window_height: f32,
    pub window_width: f32,
    #[serde(default)]
    pub background: Color,
    pub caller_container: ContainerStyle,
    pub caller_avatar: ImageStyle,
    pub caller_metadata: ContainerStyle,
    pub caller_username: ContainedText,
    pub caller_message: ContainedText,
    pub worktree_roots: ContainedText,
    pub button_width: f32,
    pub accept_button: ContainedText,
    pub decline_button: ContainedText,
}

#[derive(Clone, Deserialize, Default, JsonSchema)]
pub struct Editor {
    pub text_color: Color,
    #[serde(default)]
    pub background: Color,
    pub selection: SelectionStyle,
    pub gutter_background: Color,
    pub gutter_padding_factor: f32,
    pub active_line_background: Color,
    pub highlighted_line_background: Color,
    pub rename_fade: f32,
    pub document_highlight_read_background: Color,
    pub document_highlight_write_background: Color,
    pub diff: DiffStyle,
    pub wrap_guide: Color,
    pub active_wrap_guide: Color,
    pub line_number: Color,
    pub line_number_active: Color,
    pub guest_selections: Vec<SelectionStyle>,
    pub syntax: Arc<SyntaxTheme>,
    pub hint: HighlightStyle,
    pub suggestion: HighlightStyle,
    pub diagnostic_path_header: DiagnosticPathHeader,
    pub diagnostic_header: DiagnosticHeader,
    pub error_diagnostic: DiagnosticStyle,
    pub invalid_error_diagnostic: DiagnosticStyle,
    pub warning_diagnostic: DiagnosticStyle,
    pub invalid_warning_diagnostic: DiagnosticStyle,
    pub information_diagnostic: DiagnosticStyle,
    pub invalid_information_diagnostic: DiagnosticStyle,
    pub hint_diagnostic: DiagnosticStyle,
    pub invalid_hint_diagnostic: DiagnosticStyle,
    pub autocomplete: AutocompleteStyle,
    pub code_actions: CodeActions,
    pub folds: Folds,
    pub unnecessary_code_fade: f32,
    pub hover_popover: HoverPopover,
    pub link_definition: HighlightStyle,
    pub composition_mark: HighlightStyle,
    pub jump_icon: Interactive<IconButton>,
    pub scrollbar: Scrollbar,
    pub whitespace: Color,
}

#[derive(Clone, Deserialize, Default, JsonSchema)]
pub struct Scrollbar {
    pub track: ContainerStyle,
    pub thumb: ContainerStyle,
    pub width: f32,
    pub min_height_factor: f32,
    pub git: BufferGitDiffColors,
    pub selections: Color,
}

#[derive(Clone, Deserialize, Default, JsonSchema)]
pub struct BufferGitDiffColors {
    pub inserted: Color,
    pub modified: Color,
    pub deleted: Color,
}

#[derive(Clone, Deserialize, Default, JsonSchema)]
pub struct DiagnosticPathHeader {
    #[serde(flatten)]
    pub container: ContainerStyle,
    pub filename: ContainedText,
    pub path: ContainedText,
    pub text_scale_factor: f32,
}

#[derive(Clone, Deserialize, Default, JsonSchema)]
pub struct DiagnosticHeader {
    #[serde(flatten)]
    pub container: ContainerStyle,
    pub source: ContainedLabel,
    pub message: ContainedLabel,
    pub code: ContainedText,
    pub text_scale_factor: f32,
    pub icon_width_factor: f32,
}

#[derive(Clone, Deserialize, Default, JsonSchema)]
pub struct DiagnosticStyle {
    pub message: LabelStyle,
    #[serde(default)]
    pub header: ContainerStyle,
    pub text_scale_factor: f32,
}

#[derive(Clone, Deserialize, Default, JsonSchema)]
pub struct AutocompleteStyle {
    #[serde(flatten)]
    pub container: ContainerStyle,
    pub item: ContainerStyle,
    pub selected_item: ContainerStyle,
    pub hovered_item: ContainerStyle,
    pub match_highlight: HighlightStyle,
}

#[derive(Clone, Copy, Default, Deserialize, JsonSchema)]
pub struct SelectionStyle {
    pub cursor: Color,
    pub selection: Color,
}

#[derive(Clone, Deserialize, Default, JsonSchema)]
pub struct FieldEditor {
    #[serde(flatten)]
    pub container: ContainerStyle,
    pub text: TextStyle,
    #[serde(default)]
    pub placeholder_text: Option<TextStyle>,
    pub selection: SelectionStyle,
}

#[derive(Clone, Deserialize, Default, JsonSchema)]
pub struct InteractiveColor {
    pub color: Color,
}

#[derive(Clone, Deserialize, Default, JsonSchema)]
pub struct CodeActions {
    #[serde(default)]
    pub indicator: Toggleable<Interactive<InteractiveColor>>,
    pub vertical_scale: f32,
}

#[derive(Clone, Deserialize, Default, JsonSchema)]
pub struct Folds {
    pub indicator: Toggleable<Interactive<InteractiveColor>>,
    pub ellipses: FoldEllipses,
    pub fold_background: Color,
    pub icon_margin_scale: f32,
    pub folded_icon: String,
    pub foldable_icon: String,
}

#[derive(Clone, Deserialize, Default, JsonSchema)]
pub struct FoldEllipses {
    pub text_color: Color,
    pub background: Interactive<InteractiveColor>,
    pub corner_radius_factor: f32,
}

#[derive(Clone, Deserialize, Default, JsonSchema)]
pub struct DiffStyle {
    pub inserted: Color,
    pub modified: Color,
    pub deleted: Color,
    pub removed_width_em: f32,
    pub width_em: f32,
    pub corner_radius: f32,
}

#[derive(Debug, Default, Clone, Copy, JsonSchema)]
pub struct Interactive<T> {
    pub default: T,
    pub hovered: Option<T>,
    pub clicked: Option<T>,
    pub disabled: Option<T>,
}

#[derive(Clone, Copy, Debug, Default, Deserialize, JsonSchema)]
pub struct Toggleable<T> {
    active: T,
    inactive: T,
}

impl<T> Toggleable<T> {
    pub fn new(active: T, inactive: T) -> Self {
        Self { active, inactive }
    }
    pub fn in_state(&self, active: bool) -> &T {
        if active {
            &self.active
        } else {
            &self.inactive
        }
    }
    pub fn active_state(&self) -> &T {
        self.in_state(true)
    }

    pub fn inactive_state(&self) -> &T {
        self.in_state(false)
    }
}

impl<T> Interactive<T> {
    pub fn style_for(&self, state: &mut MouseState) -> &T {
        if state.clicked() == Some(platform::MouseButton::Left) && self.clicked.is_some() {
            self.clicked.as_ref().unwrap()
        } else if state.hovered() {
            self.hovered.as_ref().unwrap_or(&self.default)
        } else {
            &self.default
        }
    }
    pub fn disabled_style(&self) -> &T {
        self.disabled.as_ref().unwrap_or(&self.default)
    }
}

impl<T> Toggleable<Interactive<T>> {
    pub fn style_for(&self, active: bool, state: &mut MouseState) -> &T {
        self.in_state(active).style_for(state)
    }

    pub fn default_style(&self) -> &T {
        &self.inactive.default
    }
}

impl<'de, T: DeserializeOwned> Deserialize<'de> for Interactive<T> {
    fn deserialize<D>(deserializer: D) -> Result<Self, D::Error>
    where
        D: serde::Deserializer<'de>,
    {
        #[derive(Deserialize)]
        struct Helper {
            default: Value,
            hovered: Option<Value>,
            clicked: Option<Value>,
            disabled: Option<Value>,
        }

        let json = Helper::deserialize(deserializer)?;

        let deserialize_state = |state_json: Option<Value>| -> Result<Option<T>, D::Error> {
            if let Some(mut state_json) = state_json {
                if let Value::Object(state_json) = &mut state_json {
                    if let Value::Object(default) = &json.default {
                        for (key, value) in default {
                            if !state_json.contains_key(key) {
                                state_json.insert(key.clone(), value.clone());
                            }
                        }
                    }
                }
                Ok(Some(
                    serde_json::from_value::<T>(state_json).map_err(serde::de::Error::custom)?,
                ))
            } else {
                Ok(None)
            }
        };

        let hovered = deserialize_state(json.hovered)?;
        let clicked = deserialize_state(json.clicked)?;
        let disabled = deserialize_state(json.disabled)?;
        let default = serde_json::from_value(json.default).map_err(serde::de::Error::custom)?;

        Ok(Interactive {
            default,
            hovered,
            clicked,
            disabled,
        })
    }
}

impl Editor {
    pub fn replica_selection_style(&self, replica_id: u16) -> &SelectionStyle {
        let style_ix = replica_id as usize % (self.guest_selections.len() + 1);
        if style_ix == 0 {
            &self.selection
        } else {
            &self.guest_selections[style_ix - 1]
        }
    }
}

#[derive(Default, JsonSchema)]
pub struct SyntaxTheme {
    pub highlights: Vec<(String, HighlightStyle)>,
}

impl SyntaxTheme {
    pub fn new(highlights: Vec<(String, HighlightStyle)>) -> Self {
        Self { highlights }
    }
}

impl<'de> Deserialize<'de> for SyntaxTheme {
    fn deserialize<D>(deserializer: D) -> Result<Self, D::Error>
    where
        D: serde::Deserializer<'de>,
    {
        let syntax_data: HashMap<String, HighlightStyle> = Deserialize::deserialize(deserializer)?;

        let mut result = Self::new(Vec::new());
        for (key, style) in syntax_data {
            match result
                .highlights
                .binary_search_by(|(needle, _)| needle.cmp(&key))
            {
                Ok(i) | Err(i) => {
                    result.highlights.insert(i, (key, style));
                }
            }
        }

        Ok(result)
    }
}

#[derive(Clone, Deserialize, Default, JsonSchema)]
pub struct HoverPopover {
    pub container: ContainerStyle,
    pub info_container: ContainerStyle,
    pub warning_container: ContainerStyle,
    pub error_container: ContainerStyle,
    pub block_style: ContainerStyle,
    pub prose: TextStyle,
    pub diagnostic_source_highlight: HighlightStyle,
    pub highlight: Color,
}

#[derive(Clone, Deserialize, Default, JsonSchema)]
pub struct TerminalStyle {
    pub black: Color,
    pub red: Color,
    pub green: Color,
    pub yellow: Color,
    pub blue: Color,
    pub magenta: Color,
    pub cyan: Color,
    pub white: Color,
    pub bright_black: Color,
    pub bright_red: Color,
    pub bright_green: Color,
    pub bright_yellow: Color,
    pub bright_blue: Color,
    pub bright_magenta: Color,
    pub bright_cyan: Color,
    pub bright_white: Color,
    pub foreground: Color,
    pub background: Color,
    pub modal_background: Color,
    pub cursor: Color,
    pub dim_black: Color,
    pub dim_red: Color,
    pub dim_green: Color,
    pub dim_yellow: Color,
    pub dim_blue: Color,
    pub dim_magenta: Color,
    pub dim_cyan: Color,
    pub dim_white: Color,
    pub bright_foreground: Color,
    pub dim_foreground: Color,
}

#[derive(Clone, Deserialize, Default, JsonSchema)]
pub struct AssistantStyle {
    pub container: ContainerStyle,
    pub hamburger_button: Interactive<IconStyle>,
    pub split_button: Interactive<IconStyle>,
    pub assist_button: Interactive<IconStyle>,
    pub quote_button: Interactive<IconStyle>,
    pub zoom_in_button: Interactive<IconStyle>,
    pub zoom_out_button: Interactive<IconStyle>,
    pub plus_button: Interactive<IconStyle>,
    pub title: ContainedText,
    pub message_header: ContainerStyle,
    pub sent_at: ContainedText,
    pub user_sender: Interactive<ContainedText>,
    pub assistant_sender: Interactive<ContainedText>,
    pub system_sender: Interactive<ContainedText>,
    pub model: Interactive<ContainedText>,
    pub remaining_tokens: ContainedText,
    pub low_remaining_tokens: ContainedText,
    pub no_remaining_tokens: ContainedText,
    pub error_icon: Icon,
    pub api_key_editor: FieldEditor,
    pub api_key_prompt: ContainedText,
    pub saved_conversation: SavedConversation,
}

#[derive(Clone, Deserialize, Default, JsonSchema)]
pub struct Contained<T> {
    container: ContainerStyle,
    contained: T,
}

#[derive(Clone, Deserialize, Default, JsonSchema)]
pub struct SavedConversation {
    pub container: Interactive<ContainerStyle>,
    pub saved_at: ContainedText,
    pub title: ContainedText,
}

#[derive(Clone, Deserialize, Default, JsonSchema)]
pub struct FeedbackStyle {
    pub submit_button: Interactive<ContainedText>,
    pub button_margin: f32,
    pub info_text_default: ContainedText,
    pub link_text_default: ContainedText,
    pub link_text_hover: ContainedText,
}

#[derive(Clone, Deserialize, Default, JsonSchema)]
pub struct WelcomeStyle {
    pub page_width: f32,
    pub logo: SvgStyle,
    pub logo_subheading: ContainedText,
    pub usage_note: ContainedText,
    pub checkbox: CheckboxStyle,
    pub checkbox_container: ContainerStyle,
    pub button: Interactive<ContainedText>,
    pub button_group: ContainerStyle,
    pub heading_group: ContainerStyle,
    pub checkbox_group: ContainerStyle,
}

#[derive(Clone, Deserialize, Default, JsonSchema)]
pub struct ColorScheme {
    pub name: String,
    pub is_light: bool,
    pub ramps: RampSet,
    pub lowest: Layer,
    pub middle: Layer,
    pub highest: Layer,

    pub popover_shadow: Shadow,
    pub modal_shadow: Shadow,

    pub players: Vec<Player>,
}

#[derive(Clone, Deserialize, Default, JsonSchema)]
pub struct Player {
    pub cursor: Color,
    pub selection: Color,
}

#[derive(Clone, Deserialize, Default, JsonSchema)]
pub struct RampSet {
    pub neutral: Vec<Color>,
    pub red: Vec<Color>,
    pub orange: Vec<Color>,
    pub yellow: Vec<Color>,
    pub green: Vec<Color>,
    pub cyan: Vec<Color>,
    pub blue: Vec<Color>,
    pub violet: Vec<Color>,
    pub magenta: Vec<Color>,
}

#[derive(Clone, Deserialize, Default, JsonSchema)]
pub struct Layer {
    pub base: StyleSet,
    pub variant: StyleSet,
    pub on: StyleSet,
    pub accent: StyleSet,
    pub positive: StyleSet,
    pub warning: StyleSet,
    pub negative: StyleSet,
}

#[derive(Clone, Deserialize, Default, JsonSchema)]
pub struct StyleSet {
    pub default: Style,
    pub active: Style,
    pub disabled: Style,
    pub hovered: Style,
    pub pressed: Style,
    pub inverted: Style,
}

#[derive(Clone, Deserialize, Default, JsonSchema)]
pub struct Style {
    pub background: Color,
    pub border: Color,
    pub foreground: Color,
}<|MERGE_RESOLUTION|>--- conflicted
+++ resolved
@@ -399,11 +399,7 @@
     pub container: ContainerStyle,
     pub height: f32,
     pub item_spacing: f32,
-<<<<<<< HEAD
-=======
-    pub nav_button: Interactive<IconButton>,
     pub toggleable_tool: Toggleable<Interactive<IconButton>>,
->>>>>>> 6d3518cb
 }
 
 #[derive(Clone, Deserialize, Default, JsonSchema)]
